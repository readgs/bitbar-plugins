--- conflicted
+++ resolved
@@ -63,11 +63,8 @@
 #####Battery
 - Battery percentage for bluetooth Mouse
 - Battery percentage for bluetooth Keyboard
-<<<<<<< HEAD
+- Battery percentage for bluetooth Trackpad
 - Battery cycles
-=======
-- Battery percentage for bluetooth Trackpad
->>>>>>> 3a43e706
 
 ####Time
 - Fuzzy clock
@@ -116,10 +113,7 @@
 - Manoj Mahalingam - [https://github.com/manojlds](https://github.com/manojlds)
 - Florian Hirschmann - [https://github.com/hirschfl](https://github.com/hirschfl)
 - Maxime Bertheau - [https://github.com/maxoumime](https://github.com/maxoumime)
-<<<<<<< HEAD
-=======
 - Joe Canero - [https://github.com/caneroj1](https://github.com/caneroj1)
->>>>>>> 3a43e706
 
 ## Add your own plugin
 
